# -*- coding: utf-8 -*-
# pylint: disable=invalid-name, too-many-arguments, too-many-branches,
# pylint: disable=too-many-locals, too-many-instance-attributes, too-many-lines

"""
This module implements the linear Kalman filter in both an object
oriented and procedural form. The KalmanFilter class implements
the filter by storing the various matrices in instance variables,
minimizing the amount of bookkeeping you have to do.

All Kalman filters operate with a predict->update cycle. The
predict step, implemented with the method or function predict(),
uses the state transition matrix F to predict the state in the next
time period (epoch). The state is stored as a gaussian (x, P), where
x is the state (column) vector, and P is its covariance. Covariance
matrix Q specifies the process covariance. In Bayesian terms, this
prediction is called the *prior*, which you can think of collequally
as the estimate prior to incorporating the measurement.

The update step, implemented with the method or function `update()`,
incorporates the measurement z with covariance R, into the state
estimate (x, P). The class stores the system uncertainty in S,
the innovation (residual between prediction and measurement in
measurement space) in y, and the Kalman gain in k. The procedural
form returns these variables to you. In Bayesian terms this computes
the *posterior* - the estimate after the information from the
measurement is incorporated.

Whether you use the OO form or procedural form is up to you. If
matrices such as H, R, and F are changing each epoch, you'll probably
opt to use the procedural form. If they are unchanging, the OO
form is perhaps easier to use since you won't need to keep track
of these matrices. This is especially useful if you are implementing
banks of filters or comparing various KF designs for performance;
a trivial coding bug could lead to using the wrong sets of matrices.

This module also offers an implementation of the RTS smoother, and
other helper functions, such as log likelihood computations.

The Saver class allows you to easily save the state of the
KalmanFilter class after every update

This module expects NumPy arrays for all values that expect
arrays, although in a few cases, particularly method parameters,
it will accept types that convert to NumPy arrays, such as lists
of lists. These exceptions are documented in the method or function.

Examples
--------
The following example constructs a constant velocity kinematic
filter, filters noisy data, and plots the results

.. code-block:: Python

    import matplotlib.pyplot as plt
    import numpy as np
    from filterpy.kalman import KalmanFilter, Saver
    from filterpy.common import Q_discrete_white_noise

    r_std, q_std = 2., 0.003
    cv = KalmanFilter(dim_x=2, dim_z=1)
    cv.x = np.array([[0., 1.]]) # position, velocity
    cv.F = np.array([[1, dt],[ [0, 1]])
    cv.R = np.array([[r_std^^2]])
    f.H = np.array([[1., 0.]])
    f.P = np.diag([.1^^2, .03^^2)
    f.Q = Q_discrete_white_noise(2, dt, q_std**2)

    saver = Saver(cv)
    for z in range(100):
        cv.predict()
        cv.update[[z + randn() * r_std])
        saver.save() # save the filter's state

    saver.to_array()
    plt.plot(saver.xs[:, 0])


This code implements the same filter using the procedural form

    x = np.array([[0., 1.]]) # position, velocity
    F = np.array([[1, dt],[ [0, 1]])
    R = np.array([[r_std^^2]])
    H = np.array([[1., 0.]])
    P = np.diag([.1^^2, .03^^2)
    Q = Q_discrete_white_noise(2, dt, q_std**2)

    for z in range(100):
        x, P = predict(x, P, F=F, Q=Q)
        x, P = update[x, P, z=[z + randn() * r_std], R=R, H=H)
        xs.append(x[0, 0]
    plt.plot(xs)


For more examples see the test subdirectory, or refer to the
book cited below. In it I both teach Kalman filtering from basic
principles, and teach the use of this library in great detail.

FilterPy library.
http://github.com/rlabbe/filterpy

Documentation at:
https://filterpy.readthedocs.org

Supporting book at:
https://github.com/rlabbe/Kalman-and-Bayesian-Filters-in-Python

This is licensed under an MIT license. See the readme.MD file
for more information.

Copyright 2014-2018 Roger R Labbe Jr.
"""

from __future__ import absolute_import, division

import sys
import warnings
import math
import numpy as np
from numpy import dot, zeros, eye, isscalar, shape
import numpy.linalg as linalg
from filterpy.stats import logpdf
from filterpy.common import pretty_str, reshape_z, repeated_array



class KalmanFilter(object):
    r""" Implements a Kalman filter. You are responsible for setting the
    various state variables to reasonable values; the defaults  will
    not give you a functional filter.

    You will have to set the following attributes after constructing this
    object for the filter to perform properly. Please note that there are
    various checks in place to ensure that you have made everything the
    'correct' size. However, it is possible to provide incorrectly sized
    arrays such that the linear algebra can not perform an operation.
    It can also fail silently - you can end up with matrices of a size that
    allows the linear algebra to work, but are the wrong shape for the problem
    you are trying to solve.

    Parameters
    ----------
    dim_x : int
        Number of state variables for the Kalman filter. For example, if
        you are tracking the position and velocity of an object in two
        dimensions, dim_x would be 4.
        This is used to set the default size of P, Q, and u

    dim_z : int
        Number of of measurement inputs. For example, if the sensor
        provides you with position in (x,y), dim_z would be 2.

    dim_u : int (optional)
        size of the control input, if it is being used.
        Default value of 0 indicates it is not used.

    compute_log_likelihood : bool (default = True)
        Computes log likelihood by default, but this can be a slow
        computation, so if you never use it you can turn this computation
        off.

    Attributes
    ----------
    x : numpy.array(dim_x, 1)
        State estimate

    P : numpy.array(dim_x, dim_x)
        State covariance matrix

    x_prior : numpy.array(dim_x, 1)
        Prior (predicted) state estimate

    P_prior : numpy.array(dim_x, dim_x)
        Prior (predicted) state covariance matrix

    R : numpy.array(dim_z, dim_z)
        Measurement noise matrix

    Q : numpy.array(dim_x, dim_x)
        Process noise matrix

    F : numpy.array()
        State Transition matrix

    H : numpy.array(dim_z, dim_x)
        Measurement function

    y : numpy.array
        Residual of the update step. Read only.

    K : numpy.array(dim_x, dim_z)
        Kalman gain of the update step. Read only.

    S :  numpy.array
        System uncertainty projected to measurement space. Read only.

    z : ndarray
        Last measurement used in update(). Read only.

    log_likelihood : float
        log-likelihood of the last measurement. Read only.

    likelihood : float
        likelihood of last measurement. Read only.

        Computed from the log-likelihood. The log-likelihood can be very
        small,  meaning a large negative value such as -28000. Taking the
        exp() of that results in 0.0, which can break typical algorithms
        which multiply by this value, so by default we always return a
        number >= sys.float_info.min.

    mahalanobis : float
        mahalanobis distance of the innovation. Read only.

    inv : function, default numpy.linalg.inv
        If you prefer another inverse function, such as the Moore-Penrose
        pseudo inverse, set it to that instead: kf.inv = np.linalg.pinv

        This is only used to invert self.S. If you know it is diagonal, you
        might choose to set it to filterpy.common.inv_diagonal, which is
        several times faster than numpy.linalg.inv for diagonal matrices.

    Examples
    --------

    See my book Kalman and Bayesian Filters in Python
    https://github.com/rlabbe/Kalman-and-Bayesian-Filters-in-Python
    """


<<<<<<< HEAD
    def __init__(self, dim_x, dim_z, dim_u=0):
        if dim_z < 1:
=======
    def __init__(self, dim_x, dim_z, dim_u=0, compute_log_likelihood=True):
        if dim_x < 1:
>>>>>>> f0e78e11
            raise ValueError('dim_x must be 1 or greater')
        if dim_z < 1:
            raise ValueError('dim_z must be 1 or greater')
        if dim_u < 0:
            raise ValueError('dim_u must be 0 or greater')

        self.dim_x = dim_x
        self.dim_z = dim_z
        self.dim_u = dim_u

        self.x = zeros((dim_x, 1))        # state
        self.P = eye(dim_x)               # uncertainty covariance
        self.Q = eye(dim_x)               # process uncertainty
        self.B = None                     # control transition matrix
        self.F = eye(dim_x)               # state transition matrix
        self.H = zeros((dim_z, dim_x))    # Measurement function
        self.R = eye(dim_z)               # state uncertainty
        self._alpha_sq = 1.               # fading memory control
        self.M = np.zeros((dim_z, dim_z)) # process-measurement cross correlation

        self.z = reshape_z(zeros((dim_z)), self.dim_z, self.x.ndim)

        # gain and residual are computed during the innovation step. We
        # save them so that in case you want to inspect them for various
        # purposes
        self.K = np.zeros((dim_x, dim_z)) # kalman gain
        self.y = zeros((dim_z, 1))
        self.S = np.zeros((dim_z, dim_z)) # system uncertainty
        self.SI = np.zeros((dim_z, dim_z)) # inverse system uncertainty

        # identity matrix. Do not alter this.
        self._I = np.eye(dim_x)

        # these will always be a copy of x,P after predict() is called
        self.x_prior = self.x.copy()
        self.P_prior = self.P.copy()

        # these will always be a copy of x,P after update() is called
        self.x_post = self.x.copy()
        self.P_post = self.P.copy()

        # Only computed only if requested via property
        self._log_likelihood = math.log(sys.float_info.min)
        self._likelihood = sys.float_info.min
        self._mahalanobis = None

        self.inv = np.linalg.inv


    def predict(self, u=0, B=None, F=None, Q=None):
        """
        Predict next state (prior) using the Kalman filter state propagation
        equations.

        Parameters
        ----------

        u : np.array
            Optional control vector. If non-zero, it is multiplied by B
            to create the control input into the system.

        B : np.array(dim_x, dim_z), or None
            Optional control transition matrix; a value of None
            will cause the filter to use `self.B`.

        F : np.array(dim_x, dim_x), or None
            Optional state transition matrix; a value of None
            will cause the filter to use `self.F`.

        Q : np.array(dim_x, dim_x), scalar, or None
            Optional process noise matrix; a value of None will cause the
            filter to use `self.Q`.
        """

        if B is None:
            B = self.B
        if F is None:
            F = self.F
        if Q is None:
            Q = self.Q
        elif isscalar(Q):
            Q = eye(self.dim_x) * Q

        # x = Fx + Bu
        if B is not None:
            self.x = dot(F, self.x) + dot(B, u)
        else:
            self.x = dot(F, self.x)

        # P = FPF' + Q
        self.P = self._alpha_sq * dot(dot(F, self.P), F.T) + Q

        # save prior
        self.x_prior = self.x.copy()
        self.P_prior = self.P.copy()


    def update(self, z, R=None, H=None):
        """
        Add a new measurement (z) to the Kalman filter. If z is None, nothing
        is changed.

        Parameters
        ----------
        z : (dim_z, 1): array_like
            measurement for this update. z can be a scalar if dim_z is 1,
            otherwise it must be convertible to a column vector.

        R : np.array, scalar, or None
            Optionally provide R to override the measurement noise for this
            one call, otherwise  self.R will be used.

        H : np.array, or None
            Optionally provide H to override the measurement function for this
            one call, otherwise self.H will be used.
        """

        if z is None:
            return

        z = reshape_z(z, self.dim_z, self.x.ndim)

        if R is None:
            R = self.R
        elif isscalar(R):
            R = eye(self.dim_z) * R

        if H is None:
            H = self.H

        # y = z - Hx
        # error (residual) between measurement and prediction
        self.y = z - dot(H, self.x)

        # common subexpression for speed
        PHT = dot(self.P, H.T)

        # S = HPH' + R
        # project system uncertainty into measurement space
        self.S = dot(H, PHT) + R
        self.SI = self.inv(self.S)
        # K = PH'inv(S)
        # map system uncertainty into kalman gain
        self.K = dot(PHT, self.SI)

        # x = x + Ky
        # predict new x with residual scaled by the kalman gain
        self.x = self.x + dot(self.K, self.y)

        # P = (I-KH)P(I-KH)' + KRK'
        # This is more numerically stable
        # and works for non-optimal K vs the equation
        # P = (I-KH)P usually seen in the literature.

        I_KH = self._I - dot(self.K, H)
        self.P = dot(dot(I_KH, self.P), I_KH.T) + dot(dot(self.K, R), self.K.T)

        self.z = z.copy() # save the measurement
<<<<<<< HEAD

        self.x_post = self.x.copy()
        self.P_post = self.P.copy()
=======
>>>>>>> f0e78e11

        # set to None to force recompute
        self._log_likelihood = None
        self._likelihood = None
        self._mahalanobis = None


    @property
    def log_likelihood(self):
        if self._log_likelihood is None:
            self._log_likelihood = logpdf(x=self.y, cov=self.S)
        return self._log_likelihood


    @property
    def likelihood(self):
        if self._likelihood is None:
            self._likelihood = math.exp(self.log_likelihood)
            if self._likelihood == 0:
                self._likelihood = sys.float_info.min
        return self._likelihood


    def predict_steadystate(self, u=0, B=None):
        """
        Predict state (prior) using the Kalman filter state propagation
        equations. Only x is updated, P is left unchanged. See
        update_steadstate() for a longer explanation of when to use this
        method.

        Parameters
        ----------

        u : np.array
            Optional control vector. If non-zero, it is multiplied by B
            to create the control input into the system.

        B : np.array(dim_x, dim_z), or None
            Optional control transition matrix; a value of None
            will cause the filter to use `self.B`.
        """

        if B is None:
            B = self.B

        # x = Fx + Bu
        if B is not None:
            self.x = dot(self.F, self.x) + dot(B, u)
        else:
            self.x = dot(self.F, self.x)

        # save prior
        self.x_prior = self.x.copy()
        self.P_prior = self.P.copy()


    def update_steadystate(self, z):
        """
        Add a new measurement (z) to the Kalman filter without recomputing
        the Kalman gain K, the state covariance P, or the system
        uncertainty S.

        You can use this for LTI systems since the Kalman gain and covariance
        converge to a fixed value. Precompute these and assign them explicitly,
        or run the Kalman filter using the normal predict()/update(0 cycle
        until they converge.

        The main advantage of this call is speed. We do significantly less
        computation, notably avoiding a costly matrix inversion.

        Use in conjunction with predict_steadystate(), otherwise P will grow
        without bound.

        Parameters
        ----------
        z : (dim_z, 1): array_like
            measurement for this update. z can be a scalar if dim_z is 1,
            otherwise it must be convertible to a column vector.


        Examples
        --------
        >>> cv = kinematic_kf(dim=3, order=2) # 3D const velocity filter
        >>> # let filter converge on representative data, then save k and P
        >>> for i in range(100):
        >>>     cv.predict()
        >>>     cv.update([i, i, i])
        >>> saved_k = np.copy(cv.K)
        >>> saved_P = np.copy(cv.P)

        later on:

        >>> cv = kinematic_kf(dim=3, order=2) # 3D const velocity filter
        >>> cv.K = np.copy(saved_K)
        >>> cv.P = np.copy(saved_P)
        >>> for i in range(100):
        >>>     cv.predict_steadystate()
        >>>     cv.update_steadystate([i, i, i])
        """

        if z is None:
            return

        z = reshape_z(z, self.dim_z, self.x.ndim)

        # y = z - Hx
        # error (residual) between measurement and prediction
        self.y = z - dot(self.H, self.x)


        # x = x + Ky
        # predict new x with residual scaled by the kalman gain
        self.x = self.x + dot(self.K, self.y)

<<<<<<< HEAD
        self.z = z.copy # save the measurement

        self.x_post = self.x.copy()
        self.P_post = self.P.copy()
=======
        self.z = z.copy() # save the measurement
>>>>>>> f0e78e11

        # set to None to force recompute
        self._log_likelihood = None
        self._likelihood = None
        self._mahalanobis = None


    def update_correlated(self, z, R=None, H=None):
        """ Add a new measurement (z) to the Kalman filter assuming that
        process noise and measurement noise are correlated as defined in
        the `self.M` matrix.

        If z is None, nothing is changed.

        Parameters
        ----------
        z : (dim_z, 1): array_like
            measurement for this update. z can be a scalar if dim_z is 1,
            otherwise it must be convertible to a column vector.

        R : np.array, scalar, or None
            Optionally provide R to override the measurement noise for this
            one call, otherwise  self.R will be used.

        H : np.array,  or None
            Optionally provide H to override the measurement function for this
            one call, otherwise  self.H will be used.
        """

        if z is None:
            return

        z = reshape_z(z, self.dim_z, self.x.ndim)

        if R is None:
            R = self.R
        elif isscalar(R):
            R = eye(self.dim_z) * R

        # rename for readability and a tiny extra bit of speed
        if H is None:
            H = self.H

        # handle special case: if z is in form [[z]] but x is not a column
        # vector dimensions will not match
        if self.x.ndim == 1 and shape(z) == (1, 1):
            z = z[0]

        if shape(z) == (): # is it scalar, e.g. z=3 or z=np.array(3)
            z = np.asarray([z])

        # y = z - Hx
        # error (residual) between measurement and prediction
        self.y = z - dot(H, self.x)

        # common subexpression for speed
        PHT = dot(self.P, H.T)

        # project system uncertainty into measurement space
        self.S = dot(H, PHT) + dot(H, self.M) + dot(self.M.T, H.T) + R
        self.SI = self.inv(self.S)

        # K = PH'inv(S)
        # map system uncertainty into kalman gain
        self.K = dot(PHT + self.M, self.SI)

        # x = x + Ky
        # predict new x with residual scaled by the kalman gain
        self.x = self.x + dot(self.K, self.y)
        self.P = self.P - dot(self.K, dot(H, self.P) + self.M.T)

        self.z = z.copy() # save the measurement
<<<<<<< HEAD

        self.x_post = self.x.copy()
        self.P_post = self.P.copy()
=======
>>>>>>> f0e78e11

        # set to None to force recompute
        self._log_likelihood = None
        self._likelihood = None
        self._mahalanobis = None



    def batch_filter(self, zs, Fs=None, Qs=None, Hs=None,
                     Rs=None, Bs=None, us=None, update_first=False,
                     saver=None):
        """ Batch processes a sequences of measurements.

        Parameters
        ----------

        zs : list-like
            list of measurements at each time step `self.dt`. Missing
            measurements must be represented by `None`.

        Fs : None, np.array or list-like, default=None
            optional value or list of values to use for the state transition
            matrix F.

            If Fs is None then self.F is used for all epochs.

            If Fs contains a single matrix, then it is used as F for all
            epochs.

            If it is a list of matrices or a 3D array where
            len(Fs) == len(zs), then it is treated as a list of F values, one
            per epoch. This allows you to have varying F per epoch.

        Qs : None, np.array or list-like, default=None
            optional value or list of values to use for the process error
            covariance Q.

            If Qs is None then self.Q is used for all epochs.

            If Qs contains a single matrix, then it is used as Q for all
            epochs.

            If it is a list of matrices or a 3D array where
            len(Qs) == len(zs), then it is treated as a list of Q values, one
            per epoch. This allows you to have varying Q per epoch.


        Hs : None, np.array or list-like, default=None
            optional list of values to use for the measurement matrix H.

            If Hs is None then self.H is used for all epochs.

            If Hs contains a single matrix, then it is used as H for all
            epochs.

            If it is a list of matrices or a 3D array where
            len(Hs) == len(zs), then it is treated as a list of H values, one
            per epoch. This allows you to have varying H per epoch.


        Rs : None, np.array or list-like, default=None
            optional list of values to use for the measurement error
            covariance R.

            If Rs is None then self.R is used for all epochs.

            If Rs contains a single matrix, then it is used as H for all
            epochs.

            If it is a list of matrices or a 3D array where
            len(Rs) == len(zs), then it is treated as a list of R values, one
            per epoch. This allows you to have varying R per epoch.


        Bs : None, np.array or list-like, default=None
            optional list of values to use for the control transition matrix B.

            If Bs is None then self.B is used for all epochs.

            If Bs contains a single matrix, then it is used as B for all
            epochs.

            If it is a list of matrices or a 3D array where
            len(Bs) == len(zs), then it is treated as a list of B values, one
            per epoch. This allows you to have varying B per epoch.


        us : None, np.array or list-like, default=None
            optional list of values to use for the control input vector;

            If us is None then None is used for all epochs (equivalent to 0,
            or no control input).

            If us contains a single matrix, then it is used as H for all
            epochs.

            If it is a list of matrices or a 3D array where
            len(Rs) == len(zs), then it is treated as a list of R values, one
            per epoch. This allows you to have varying R per epoch.


        update_first : bool, optional, default=False
            controls whether the order of operations is update followed by
            predict, or predict followed by update. Default is predict->update.

        saver : filterpy.common.Saver, optional
            filterpy.common.Saver object. If provided, saver.save() will be
            called after every epoch

        Returns
        -------

        means : np.array((n,dim_x,1))
            array of the state for each time step after the update. Each entry
            is an np.array. In other words `means[k,:]` is the state at step
            `k`.

        covariance : np.array((n,dim_x,dim_x))
            array of the covariances for each time step after the update.
            In other words `covariance[k,:,:]` is the covariance at step `k`.

        means_predictions : np.array((n,dim_x,1))
            array of the state for each time step after the predictions. Each
            entry is an np.array. In other words `means[k,:]` is the state at
            step `k`.

        covariance_predictions : np.array((n,dim_x,dim_x))
            array of the covariances for each time step after the prediction.
            In other words `covariance[k,:,:]` is the covariance at step `k`.

        Examples
        --------

        .. code-block:: Python

            # this example demonstrates tracking a measurement where the time
            # between measurement varies, as stored in dts. This requires
            # that F be recomputed for each epoch. The output is then smoothed
            # with an RTS smoother.

            zs = [t + random.randn()*4 for t in range (40)]
            Fs = [np.array([[1., dt], [0, 1]] for dt in dts]

            (mu, cov, _, _) = kf.batch_filter(zs, Fs=Fs)
            (xs, Ps, Ks) = kf.rts_smoother(mu, cov, Fs=Fs)
        """

        #pylint: disable=too-many-statements
        n = np.size(zs, 0)
        if Fs is None:
            Fs = self.F
        if Qs is None:
            Qs = self.Q
        if Hs is None:
            Hs = self.H
        if Rs is None:
            Rs = self.R
        if Bs is None:
            Bs = self.B
        if us is None:
            us = 0

        Fs = repeated_array(Fs, n)
        Qs = repeated_array(Qs, n)
        Hs = repeated_array(Hs, n)
        Rs = repeated_array(Rs, n)
        Bs = repeated_array(Bs, n)
        us = repeated_array(us, n)


        # mean estimates from Kalman Filter
        if self.x.ndim == 1:
            means = zeros((n, self.dim_x))
            means_p = zeros((n, self.dim_x))
        else:
            means = zeros((n, self.dim_x, 1))
            means_p = zeros((n, self.dim_x, 1))

        # state covariances from Kalman Filter
        covariances = zeros((n, self.dim_x, self.dim_x))
        covariances_p = zeros((n, self.dim_x, self.dim_x))

        if update_first:
            for i, (z, F, Q, H, R, B, u) in enumerate(zip(zs, Fs, Qs, Hs, Rs, Bs, us)):

                self.update(z, R=R, H=H)
                means[i, :] = self.x
                covariances[i, :, :] = self.P

                self.predict(u=u, B=B, F=F, Q=Q)
                means_p[i, :] = self.x
                covariances_p[i, :, :] = self.P

                if saver is not None:
                    saver.save()
        else:
            for i, (z, F, Q, H, R, B, u) in enumerate(zip(zs, Fs, Qs, Hs, Rs, Bs, us)):

                self.predict(u=u, B=B, F=F, Q=Q)
                means_p[i, :] = self.x
                covariances_p[i, :, :] = self.P

                self.update(z, R=R, H=H)
                means[i, :] = self.x
                covariances[i, :, :] = self.P

                if saver is not None:
                    saver.save()

        return (means, covariances, means_p, covariances_p)


    def rts_smoother(self, Xs, Ps, Fs=None, Qs=None, inv=np.linalg.inv):
        """
        Runs the Rauch-Tung-Striebal Kalman smoother on a set of
        means and covariances computed by a Kalman filter. The usual input
        would come from the output of `KalmanFilter.batch_filter()`.

        Parameters
        ----------

        Xs : numpy.array
           array of the means (state variable x) of the output of a Kalman
           filter.

        Ps : numpy.array
            array of the covariances of the output of a kalman filter.

        Fs : list-like collection of numpy.array, optional
            State transition matrix of the Kalman filter at each time step.
            Optional, if not provided the filter's self.F will be used

        Qs : list-like collection of numpy.array, optional
            Process noise of the Kalman filter at each time step. Optional,
            if not provided the filter's self.Q will be used

        inv : function, default numpy.linalg.inv
            If you prefer another inverse function, such as the Moore-Penrose
            pseudo inverse, set it to that instead: kf.inv = np.linalg.pinv


        Returns
        -------

        x : numpy.ndarray
           smoothed means

        P : numpy.ndarray
           smoothed state covariances

        K : numpy.ndarray
            smoother gain at each step

        Pp : numpy.ndarray
           Predicted state covariances

        Examples
        --------

        .. code-block:: Python

            zs = [t + random.randn()*4 for t in range (40)]

            (mu, cov, _, _) = kalman.batch_filter(zs)
            (x, P, K, Pp) = rts_smoother(mu, cov, kf.F, kf.Q)

        """

        if len(Xs) != len(Ps):
            raise ValueError('length of Xs and Ps must be the same')

        n = Xs.shape[0]
        dim_x = Xs.shape[1]

        if Fs is None:
            Fs = [self.F] * n
        if Qs is None:
            Qs = [self.Q] * n

        # smoother gain
        K = zeros((n, dim_x, dim_x))

        x, P, Pp = Xs.copy(), Ps.copy(), Ps.copy()
        for k in range(n-2, -1, -1):
            Pp[k] = dot(dot(Fs[k+1], P[k]), Fs[k+1].T) + Qs[k+1]

            #pylint: disable=bad-whitespace
            K[k]  = dot(dot(P[k], Fs[k+1].T), inv(Pp[k]))
            x[k] += dot(K[k], x[k+1] - dot(Fs[k+1], x[k]))
            P[k] += dot(dot(K[k], P[k+1] - Pp[k]), K[k].T)

        return (x, P, K, Pp)


    def get_prediction(self, u=0):
        """
        Predicts the next state of the filter and returns it without
        altering the state of the filter.

        Parameters
        ----------

        u : np.array
            optional control input

        Returns
        -------

        (x, P) : tuple
            State vector and covariance array of the prediction.
        """

        x = dot(self.F, self.x) + dot(self.B, u)
        P = self._alpha_sq * dot(dot(self.F, self.P), self.F.T) + self.Q
        return (x, P)


    def get_update(self, z=None):
        """
        Computes the new estimate based on measurement `z` and returns it
        without altering the state of the filter.

        Parameters
        ----------

        z : (dim_z, 1): array_like
            measurement for this update. z can be a scalar if dim_z is 1,
            otherwise it must be convertible to a column vector.

        Returns
        -------

        (x, P) : tuple
            State vector and covariance array of the update.
       """

        if z is None:
            return self.x, self.P
        z = reshape_z(z, self.dim_z, self.x.ndim)

        R = self.R
        H = self.H
        P = self.P
        x = self.x

        # error (residual) between measurement and prediction
        y = z - dot(H, x)

        # common subexpression for speed
        PHT = dot(P, H.T)

        # project system uncertainty into measurement space
        S = dot(H, PHT) + R

        # map system uncertainty into kalman gain
        K = dot(PHT, self.inv(S))

        # predict new x with residual scaled by the kalman gain
        x = x + dot(K, y)

        # P = (I-KH)P(I-KH)' + KRK'
        I_KH = self._I - dot(K, H)
        P = dot(dot(I_KH, P), I_KH.T) + dot(dot(K, R), K.T)

        return x, P


    def residual_of(self, z):
        """
        Returns the residual for the given measurement (z). Does not alter
        the state of the filter.
        """
        return z - dot(self.H, self.x_prior)


    def measurement_of_state(self, x):
        """
        Helper function that converts a state into a measurement.

        Parameters
        ----------

        x : np.array
            kalman state vector

        Returns
        -------

        z : (dim_z, 1): array_like
            measurement for this update. z can be a scalar if dim_z is 1,
            otherwise it must be convertible to a column vector.
        """

        return dot(self.H, x)


    @property
    def mahalanobis(self):
        """"
        Mahalanobis distance of innovation. E.g. 3 means measurement
        was 3 standard deviations away from the predicted value.

        Returns
        -------
        mahalanobis : float
        """
        if self._mahalanobis is None:
            self._mahalanobis = float(np.dot(np.dot(self.y.T, self.SI), self.y))
        return self._mahalanobis


    @property
    def alpha(self):
        """
        Fading memory setting. 1.0 gives the normal Kalman filter, and
        values slightly larger than 1.0 (such as 1.02) give a fading
        memory effect - previous measurements have less influence on the
        filter's estimates. This formulation of the Fading memory filter
        (there are many) is due to Dan Simon [1]_.

        References
        ----------

        .. [1] Dan Simon. "Optimal State Estimation." John Wiley & Sons.
           p. 208-212. (2006)

        """

        return self._alpha_sq**.5


    def log_likelihood_of(self, z):
        """
        log likelihood of the measurement `z`. This should only be called
        after a call to update(). Calling after predict() will yield an
        incorrect result."""

        if z is None:
            return math.log(sys.float_info.min)
        return logpdf(z, dot(self.H, self.x), self.S)


    @alpha.setter
    def alpha(self, value):
        if not np.isscalar(value) or value < 1:
            raise ValueError('alpha must be a float greater than 1')

        self._alpha_sq = value**2


    def __repr__(self):
        return '\n'.join([
            'KalmanFilter object',
            pretty_str('dim_x', self.dim_x),
            pretty_str('dim_z', self.dim_z),
            pretty_str('dim_u', self.dim_u),
            pretty_str('x', self.x),
            pretty_str('P', self.P),
            pretty_str('x_prior', self.x_prior),
            pretty_str('P_prior', self.P_prior),
            pretty_str('x_post', self.x_post),
            pretty_str('P_post', self.P_post),
            pretty_str('F', self.F),
            pretty_str('Q', self.Q),
            pretty_str('R', self.R),
            pretty_str('H', self.H),
            pretty_str('K', self.K),
            pretty_str('y', self.y),
            pretty_str('S', self.S),
            pretty_str('SI', self.SI),
            pretty_str('M', self.M),
            pretty_str('B', self.B),
            pretty_str('z', self.z),
            pretty_str('log-likelihood', self.log_likelihood),
            pretty_str('alpha', self.alpha),
            pretty_str('inv', self.inv)
            ])


    def test_matrix_dimensions(self, z=None, H=None, R=None, F=None, Q=None):
        """
        Performs a series of asserts to check that the size of everything
        is what it should be. This can help you debug problems in your design.

        If you pass in H, R, F, Q those will be used instead of this object's
        value for those matrices.

        Testing `z` (the measurement) is problamatic. x is a vector, and can be
        implemented as either a 1D array or as a nx1 column vector. Thus Hx
        can be of different shapes. Then, if Hx is a single value, it can
        be either a 1D array or 2D vector. If either is true, z can reasonably
        be a scalar (either '3' or np.array('3') are scalars under this
        definition), a 1D, 1 element array, or a 2D, 1 element array. You are
        allowed to pass in any combination that works.
        """

        if H is None:
            H = self.H
        if R is None:
            R = self.R
        if F is None:
            F = self.F
        if Q is None:
            Q = self.Q
        x = self.x
        P = self.P

        assert x.ndim == 1 or x.ndim == 2, \
                "x must have one or two dimensions, but has {}".format(x.ndim)

        if x.ndim == 1:
            assert x.shape[0] == self.dim_x, \
                   "Shape of x must be ({},{}), but is {}".format(
                       self.dim_x, 1, x.shape)
        else:
            assert x.shape == (self.dim_x, 1), \
                   "Shape of x must be ({},{}), but is {}".format(
                       self.dim_x, 1, x.shape)

        assert P.shape == (self.dim_x, self.dim_x), \
               "Shape of P must be ({},{}), but is {}".format(
                   self.dim_x, self.dim_x, P.shape)

        assert Q.shape == (self.dim_x, self.dim_x), \
               "Shape of P must be ({},{}), but is {}".format(
                   self.dim_x, self.dim_x, P.shape)

        assert F.shape == (self.dim_x, self.dim_x), \
               "Shape of F must be ({},{}), but is {}".format(
                   self.dim_x, self.dim_x, F.shape)

        assert np.ndim(H) == 2, \
               "Shape of H must be (dim_z, {}), but is {}".format(
                   P.shape[0], shape(H))

        assert H.shape[1] == P.shape[0], \
               "Shape of H must be (dim_z, {}), but is {}".format(
                   P.shape[0], H.shape)

        # shape of R must be the same as HPH'
        hph_shape = (H.shape[0], H.shape[0])
        r_shape = shape(R)

        if H.shape[0] == 1:
            # r can be scalar, 1D, or 2D in this case
            assert r_shape == () or r_shape == (1,) or r_shape == (1, 1), \
            "R must be scalar or one element array, but is shaped {}".format(
                r_shape)
        else:
            assert r_shape == hph_shape, \
            "shape of R should be {} but it is {}".format(hph_shape, r_shape)


        if z is not None:
            z_shape = shape(z)
        else:
            z_shape = (self.dim_z, 1)

        # H@x must have shape of z
        Hx = dot(H, x)

        if z_shape == (): # scalar or np.array(scalar)
            assert Hx.ndim == 1 or shape(Hx) == (1, 1), \
            "shape of z should be {}, not {} for the given H".format(
                shape(Hx), z_shape)

        elif shape(Hx) == (1,):
            assert z_shape[0] == 1, 'Shape of z must be {} for the given H'.format(shape(Hx))

        else:
            assert (z_shape == shape(Hx) or
                    (len(z_shape) == 1 and shape(Hx) == (z_shape[0], 1))), \
                    "shape of z should be {}, not {} for the given H".format(
                        shape(Hx), z_shape)

        if np.ndim(Hx) > 1 and shape(Hx) != (1, 1):
            assert shape(Hx) == z_shape, \
               'shape of z should be {} for the given H, but it is {}'.format(
                   shape(Hx), z_shape)


def update(x, P, z, R, H=None, return_all=False):
    """
    Add a new measurement (z) to the Kalman filter. If z is None, nothing
    is changed.

    This can handle either the multidimensional or unidimensional case. If
    all parameters are floats instead of arrays the filter will still work,
    and return floats for x, P as the result.

    update(1, 2, 1, 1, 1)  # univariate
    update(x, P, 1



    Parameters
    ----------

    x : numpy.array(dim_x, 1), or float
        State estimate vector

    P : numpy.array(dim_x, dim_x), or float
        Covariance matrix

    z : (dim_z, 1): array_like
        measurement for this update. z can be a scalar if dim_z is 1,
        otherwise it must be convertible to a column vector.

    R : numpy.array(dim_z, dim_z), or float
        Measurement noise matrix

    H : numpy.array(dim_x, dim_x), or float, optional
        Measurement function. If not provided, a value of 1 is assumed.

    return_all : bool, default False
        If true, y, K, S, and log_likelihood are returned, otherwise
        only x and P are returned.

    Returns
    -------

    x : numpy.array
        Posterior state estimate vector

    P : numpy.array
        Posterior covariance matrix

    y : numpy.array or scalar
        Residua. Difference between measurement and state in measurement space

    K : numpy.array
        Kalman gain

    S : numpy.array
        System uncertainty in measurement space

    log_likelihood : float
        log likelihood of the measurement
    """

    #pylint: disable=bare-except

    if z is None:
        if return_all:
            return x, P, None, None, None, None
        return x, P

    if H is None:
        H = np.array([1])

    if np.isscalar(H):
        H = np.array([H])

    Hx = np.atleast_1d(dot(H, x))
    z = reshape_z(z, Hx.shape[0], x.ndim)

    # error (residual) between measurement and prediction
    y = z - Hx

    # project system uncertainty into measurement space
    S = dot(dot(H, P), H.T) + R


    # map system uncertainty into kalman gain
    try:
        K = dot(dot(P, H.T), linalg.inv(S))
    except:
        # can't invert a 1D array, annoyingly
        K = dot(dot(P, H.T), 1./S)


    # predict new x with residual scaled by the kalman gain
    x = x + dot(K, y)

    # P = (I-KH)P(I-KH)' + KRK'
    KH = dot(K, H)

    try:
        I_KH = np.eye(KH.shape[0]) - KH
    except:
        I_KH = np.array([1 - KH])
    P = dot(dot(I_KH, P), I_KH.T) + dot(dot(K, R), K.T)


    if return_all:
        # compute log likelihood
        log_likelihood = logpdf(z, dot(H, x), S)
        return x, P, y, K, S, log_likelihood
    return x, P


def update_steadystate(x, z, K, H=None):
    """
    Add a new measurement (z) to the Kalman filter. If z is None, nothing
    is changed.


    Parameters
    ----------

    x : numpy.array(dim_x, 1), or float
        State estimate vector


    z : (dim_z, 1): array_like
        measurement for this update. z can be a scalar if dim_z is 1,
        otherwise it must be convertible to a column vector.

    K : numpy.array, or float
        Kalman gain matrix

    H : numpy.array(dim_x, dim_x), or float, optional
        Measurement function. If not provided, a value of 1 is assumed.

    Returns
    -------

    x : numpy.array
        Posterior state estimate vector

    Examples
    --------

    This can handle either the multidimensional or unidimensional case. If
    all parameters are floats instead of arrays the filter will still work,
    and return floats for x, P as the result.

    >>> update_steadystate(1, 2, 1)  # univariate
    >>> update_steadystate(x, P, z, H)
    """


    if z is None:
        return x

    if H is None:
        H = np.array([1])

    if np.isscalar(H):
        H = np.array([H])

    Hx = np.atleast_1d(dot(H, x))
    z = reshape_z(z, Hx.shape[0], x.ndim)

    # error (residual) between measurement and prediction
    y = z - Hx

    # estimate new x with residual scaled by the kalman gain
    return x + dot(K, y)


def predict(x, P, F=1, Q=0, u=0, B=1, alpha=1.):
    """
    Predict next state (prior) using the Kalman filter state propagation
    equations.

    Parameters
    ----------

    x : numpy.array
        State estimate vector

    P : numpy.array
        Covariance matrix

    F : numpy.array()
        State Transition matrix

    Q : numpy.array, Optional
        Process noise matrix


    u : numpy.array, Optional, default 0.
        Control vector. If non-zero, it is multiplied by B
        to create the control input into the system.

    B : numpy.array, optional, default 0.
        Control transition matrix.

    alpha : float, Optional, default=1.0
        Fading memory setting. 1.0 gives the normal Kalman filter, and
        values slightly larger than 1.0 (such as 1.02) give a fading
        memory effect - previous measurements have less influence on the
        filter's estimates. This formulation of the Fading memory filter
        (there are many) is due to Dan Simon

    Returns
    -------

    x : numpy.array
        Prior state estimate vector

    P : numpy.array
        Prior covariance matrix
    """

    if np.isscalar(F):
        F = np.array(F)
    x = dot(F, x) + dot(B, u)
    P = (alpha * alpha) * dot(dot(F, P), F.T) + Q

    return x, P


def predict_steadystate(x, F=1, u=0, B=1):
    """
    Predict next state (prior) using the Kalman filter state propagation
    equations. This steady state form only computes x, assuming that the
    covariance is constant.

    Parameters
    ----------

    x : numpy.array
        State estimate vector

    P : numpy.array
        Covariance matrix

    F : numpy.array()
        State Transition matrix

    u : numpy.array, Optional, default 0.
        Control vector. If non-zero, it is multiplied by B
        to create the control input into the system.

    B : numpy.array, optional, default 0.
        Control transition matrix.

    Returns
    -------

    x : numpy.array
        Prior state estimate vector
    """

    if np.isscalar(F):
        F = np.array(F)
    x = dot(F, x) + dot(B, u)

    return x



def batch_filter(x, P, zs, Fs, Qs, Hs, Rs, Bs=None, us=None,
                 update_first=False, saver=None):
    """
    Batch processes a sequences of measurements.

    Parameters
    ----------

    zs : list-like
        list of measurements at each time step. Missing measurements must be
        represented by None.

    Fs : list-like
        list of values to use for the state transition matrix matrix.

    Qs : list-like
        list of values to use for the process error
        covariance.

    Hs : list-like
        list of values to use for the measurement matrix.

    Rs : list-like
        list of values to use for the measurement error
        covariance.

    Bs : list-like, optional
        list of values to use for the control transition matrix;
        a value of None in any position will cause the filter
        to use `self.B` for that time step.

    us : list-like, optional
        list of values to use for the control input vector;
        a value of None in any position will cause the filter to use
        0 for that time step.

    update_first : bool, optional
        controls whether the order of operations is update followed by
        predict, or predict followed by update. Default is predict->update.

        saver : filterpy.common.Saver, optional
            filterpy.common.Saver object. If provided, saver.save() will be
            called after every epoch

    Returns
    -------

    means : np.array((n,dim_x,1))
        array of the state for each time step after the update. Each entry
        is an np.array. In other words `means[k,:]` is the state at step
        `k`.

    covariance : np.array((n,dim_x,dim_x))
        array of the covariances for each time step after the update.
        In other words `covariance[k,:,:]` is the covariance at step `k`.

    means_predictions : np.array((n,dim_x,1))
        array of the state for each time step after the predictions. Each
        entry is an np.array. In other words `means[k,:]` is the state at
        step `k`.

    covariance_predictions : np.array((n,dim_x,dim_x))
        array of the covariances for each time step after the prediction.
        In other words `covariance[k,:,:]` is the covariance at step `k`.

    Examples
    --------

    .. code-block:: Python

        zs = [t + random.randn()*4 for t in range (40)]
        Fs = [kf.F for t in range (40)]
        Hs = [kf.H for t in range (40)]

        (mu, cov, _, _) = kf.batch_filter(zs, Rs=R_list, Fs=Fs, Hs=Hs, Qs=None,
                                          Bs=None, us=None, update_first=False)
        (xs, Ps, Ks) = kf.rts_smoother(mu, cov, Fs=Fs, Qs=None)

    """

    n = np.size(zs, 0)
    dim_x = x.shape[0]

    # mean estimates from Kalman Filter
    if x.ndim == 1:
        means = zeros((n, dim_x))
        means_p = zeros((n, dim_x))
    else:
        means = zeros((n, dim_x, 1))
        means_p = zeros((n, dim_x, 1))

    # state covariances from Kalman Filter
    covariances = zeros((n, dim_x, dim_x))
    covariances_p = zeros((n, dim_x, dim_x))

    if us is None:
        us = [0.] * n
        Bs = [0.] * n

    #pylint: disable=multiple-statements
    Fs = repeated_array(Fs, n)
    Qs = repeated_array(Qs, n)
    Hs = repeated_array(Hs, n)
    Rs = repeated_array(Rs, n)
    Bs = repeated_array(Bs, n)
    us = repeated_array(us, n)


    if update_first:
        for i, (z, F, Q, H, R, B, u) in enumerate(zip(zs, Fs, Qs, Hs, Rs, Bs, us)):

            x, P = update(x, P, z, R=R, H=H)
            means[i, :] = x
            covariances[i, :, :] = P

            x, P = predict(x, P, u=u, B=B, F=F, Q=Q)
            means_p[i, :] = x
            covariances_p[i, :, :] = P
            if saver is not None:
                saver.save()
    else:
        for i, (z, F, Q, H, R, B, u) in enumerate(zip(zs, Fs, Qs, Hs, Rs, Bs, us)):

            x, P = predict(x, P, u=u, B=B, F=F, Q=Q)
            means_p[i, :] = x
            covariances_p[i, :, :] = P

            x, P = update(x, P, z, R=R, H=H)
            means[i, :] = x
            covariances[i, :, :] = P
            if saver is not None:
                saver.save()

    return (means, covariances, means_p, covariances_p)



def rts_smoother(Xs, Ps, Fs, Qs):
    """
    Runs the Rauch-Tung-Striebal Kalman smoother on a set of
    means and covariances computed by a Kalman filter. The usual input
    would come from the output of `KalmanFilter.batch_filter()`.

    Parameters
    ----------

    Xs : numpy.array
       array of the means (state variable x) of the output of a Kalman
       filter.

    Ps : numpy.array
        array of the covariances of the output of a kalman filter.

    Fs : list-like collection of numpy.array
        State transition matrix of the Kalman filter at each time step.

    Qs : list-like collection of numpy.array, optional
        Process noise of the Kalman filter at each time step.

    Returns
    -------

    x : numpy.ndarray
       smoothed means

    P : numpy.ndarray
       smoothed state covariances

    K : numpy.ndarray
        smoother gain at each step

    pP : numpy.ndarray
       predicted state covariances

    Examples
    --------

    .. code-block:: Python

        zs = [t + random.randn()*4 for t in range (40)]

        (mu, cov, _, _) = kalman.batch_filter(zs)
        (x, P, K, pP) = rts_smoother(mu, cov, kf.F, kf.Q)
    """

    if len(Xs) != len(Ps):
        raise ValueError('length of Xs and Ps must be the same')

    n = Xs.shape[0]
    dim_x = Xs.shape[1]

    # smoother gain
    K = zeros((n, dim_x, dim_x))
    x, P, pP = Xs.copy(), Ps.copy(), Ps.copy()

    for k in range(n-2, -1, -1):
        pP[k] = dot(dot(Fs[k], P[k]), Fs[k].T) + Qs[k]

        #pylint: disable=bad-whitespace
        K[k]  = dot(dot(P[k], Fs[k].T), linalg.inv(pP[k]))
        x[k] += dot(K[k], x[k+1] - dot(Fs[k], x[k]))
        P[k] += dot(dot(K[k], P[k+1] - pP[k]), K[k].T)

    return (x, P, K, pP)


class Saver(object):
    """
    Deprecated. Use filterpy.common.Saver instead.

    Helper class to save the states of the KalmanFilter class.
    Each time you call save() the current states are appended to lists.
    Generally you would do this once per epoch - predict/update.

    Once you are done filtering you can optionally call to_array()
    to convert all of the lists to numpy arrays. You cannot safely call
    save() after calling to_array().

    Examples
    --------

    .. code-block:: Python

        kf = KalmanFilter(...whatever)
        # initialize kf here

        saver = Saver(kf) # save data for kf filter
        for z in zs:
            kf.predict()
            kf.update(z)

            saver.save()

        saver.to_array()
        # plot the 0th element of the state
        plt.plot(saver.xs[:, 0, 0])
    """

    def __init__(self, kf, save_current=True):
        """ Construct the save object, optionally saving the current
        state of the filter"""

        warnings.warn(
            'Use filterpy.common.Saver instead of this, as it works for any filter clase',
            DeprecationWarning)

        self.xs = []
        self.Ps = []
        self.Ks = []
        self.ys = []
        self.xs_prior = []
        self.Ps_prior = []
        self.kf = kf
        if save_current:
            self.save()


    def save(self):
        """ save the current state of the Kalman filter"""

        kf = self.kf
        self.xs.append(np.copy(kf.x))
        self.Ps.append(np.copy(kf.P))
        self.Ks.append(np.copy(kf.K))
        self.ys.append(np.copy(kf.y))
        self.xs_prior.append(np.copy(kf.x_prior))
        self.Ps_prior.append(np.copy(kf.P_prior))


    def to_array(self):
        """ convert all of the lists into np.array"""

        self.xs = np.array(self.xs)
        self.Ps = np.array(self.Ps)
        self.Ks = np.array(self.Ks)
        self.ys = np.array(self.ys)
        self.xs_prior = np.array(self.xs_prior)
        self.Ps_prior = np.array(self.Ps_prior)<|MERGE_RESOLUTION|>--- conflicted
+++ resolved
@@ -227,14 +227,8 @@
     https://github.com/rlabbe/Kalman-and-Bayesian-Filters-in-Python
     """
 
-
-<<<<<<< HEAD
     def __init__(self, dim_x, dim_z, dim_u=0):
         if dim_z < 1:
-=======
-    def __init__(self, dim_x, dim_z, dim_u=0, compute_log_likelihood=True):
-        if dim_x < 1:
->>>>>>> f0e78e11
             raise ValueError('dim_x must be 1 or greater')
         if dim_z < 1:
             raise ValueError('dim_z must be 1 or greater')
@@ -393,12 +387,9 @@
         self.P = dot(dot(I_KH, self.P), I_KH.T) + dot(dot(self.K, R), self.K.T)
 
         self.z = z.copy() # save the measurement
-<<<<<<< HEAD
 
         self.x_post = self.x.copy()
         self.P_post = self.P.copy()
-=======
->>>>>>> f0e78e11
 
         # set to None to force recompute
         self._log_likelihood = None
@@ -513,14 +504,10 @@
         # predict new x with residual scaled by the kalman gain
         self.x = self.x + dot(self.K, self.y)
 
-<<<<<<< HEAD
-        self.z = z.copy # save the measurement
+        self.z = z.copy() # save the measurement
 
         self.x_post = self.x.copy()
         self.P_post = self.P.copy()
-=======
-        self.z = z.copy() # save the measurement
->>>>>>> f0e78e11
 
         # set to None to force recompute
         self._log_likelihood = None
@@ -593,18 +580,13 @@
         self.P = self.P - dot(self.K, dot(H, self.P) + self.M.T)
 
         self.z = z.copy() # save the measurement
-<<<<<<< HEAD
-
         self.x_post = self.x.copy()
         self.P_post = self.P.copy()
-=======
->>>>>>> f0e78e11
 
         # set to None to force recompute
         self._log_likelihood = None
         self._likelihood = None
         self._mahalanobis = None
-
 
 
     def batch_filter(self, zs, Fs=None, Qs=None, Hs=None,
